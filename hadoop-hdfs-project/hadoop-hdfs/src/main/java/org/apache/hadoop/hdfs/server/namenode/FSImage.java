--- conflicted
+++ resolved
@@ -42,10 +42,6 @@
 import org.apache.hadoop.hdfs.protocol.HdfsConstants;
 import org.apache.hadoop.hdfs.protocol.LayoutVersion;
 import org.apache.hadoop.hdfs.protocol.LayoutVersion.Feature;
-<<<<<<< HEAD
-import org.apache.hadoop.hdfs.server.common.Storage.FormatConfirmable;
-=======
->>>>>>> fbf12270
 import org.apache.hadoop.hdfs.server.common.HdfsServerConstants.NamenodeRole;
 import org.apache.hadoop.hdfs.server.common.HdfsServerConstants.StartupOption;
 import org.apache.hadoop.hdfs.server.common.InconsistentFSStateException;
@@ -54,19 +50,10 @@
 import org.apache.hadoop.hdfs.server.common.Storage.StorageDirectory;
 import org.apache.hadoop.hdfs.server.common.Storage.StorageState;
 import org.apache.hadoop.hdfs.server.common.Util;
-<<<<<<< HEAD
-import static org.apache.hadoop.util.Time.now;
-import org.apache.hadoop.hdfs.server.common.HdfsServerConstants.NamenodeRole;
-import org.apache.hadoop.hdfs.server.common.HdfsServerConstants.StartupOption;
-import org.apache.hadoop.hdfs.server.namenode.FSImageStorageInspector.FSImageFile;
-import org.apache.hadoop.hdfs.server.namenode.NNStorage.NameNodeDirType;
-import org.apache.hadoop.hdfs.server.namenode.NNStorage.NameNodeFile;
-=======
 import org.apache.hadoop.hdfs.server.namenode.FSImageStorageInspector.FSImageFile;
 import org.apache.hadoop.hdfs.server.namenode.NNStorage.NameNodeDirType;
 import org.apache.hadoop.hdfs.server.namenode.NNStorage.NameNodeFile;
 import org.apache.hadoop.hdfs.server.namenode.snapshot.Snapshot;
->>>>>>> fbf12270
 import org.apache.hadoop.hdfs.server.namenode.startupprogress.Phase;
 import org.apache.hadoop.hdfs.server.namenode.startupprogress.StartupProgress;
 import org.apache.hadoop.hdfs.server.protocol.CheckpointCommand;
@@ -419,19 +406,6 @@
     // Directories that don't have previous state do not rollback
     boolean canRollback = false;
     FSImage prevState = new FSImage(conf);
-<<<<<<< HEAD
-    prevState.getStorage().layoutVersion = HdfsConstants.LAYOUT_VERSION;
-    for (Iterator<StorageDirectory> it = storage.dirIterator(); it.hasNext();) {
-      StorageDirectory sd = it.next();
-      File prevDir = sd.getPreviousDir();
-      if (!prevDir.exists()) {  // use current directory then
-        LOG.info("Storage directory " + sd.getRoot()
-                 + " does not contain previous fs state.");
-        // read and verify consistency with other directories
-        storage.readProperties(sd);
-        continue;
-      }
-=======
     try {
       prevState.getStorage().layoutVersion = HdfsConstants.LAYOUT_VERSION;
       for (Iterator<StorageDirectory> it = storage.dirIterator(); it.hasNext();) {
@@ -444,20 +418,10 @@
           storage.readProperties(sd);
           continue;
         }
->>>>>>> fbf12270
 
         // read and verify consistency of the prev dir
         prevState.getStorage().readPreviousVersionProperties(sd);
 
-<<<<<<< HEAD
-      if (prevState.getLayoutVersion() != HdfsConstants.LAYOUT_VERSION) {
-        throw new IOException(
-          "Cannot rollback to storage version " +
-          prevState.getLayoutVersion() +
-          " using this version of the NameNode, which uses storage version " +
-          HdfsConstants.LAYOUT_VERSION + ". " +
-          "Please use the previous version of HDFS to perform the rollback.");
-=======
         if (prevState.getLayoutVersion() != HdfsConstants.LAYOUT_VERSION) {
           throw new IOException(
             "Cannot rollback to storage version " +
@@ -467,7 +431,6 @@
               "Please use the previous version of HDFS to perform the rollback.");
         }
         canRollback = true;
->>>>>>> fbf12270
       }
       if (!canRollback)
         throw new IOException("Cannot rollback. None of the storage "
@@ -501,10 +464,6 @@
     } finally {
       prevState.close();
     }
-<<<<<<< HEAD
-    isUpgradeFinalized = true;
-=======
->>>>>>> fbf12270
   }
 
   private void doFinalize(StorageDirectory sd) throws IOException {
@@ -801,11 +760,7 @@
    * This is an update of existing state of the filesystem and does not
    * throw QuotaExceededException.
    */
-<<<<<<< HEAD
-  static void updateCountForQuota(INodeDirectoryWithQuota root) {
-=======
   static void updateCountForQuota(INodeDirectory root) {
->>>>>>> fbf12270
     updateCountForQuotaRecursively(root, Quota.Counts.newInstance());
   }
   
@@ -816,11 +771,7 @@
 
     dir.computeQuotaUsage4CurrentDirectory(counts);
     
-<<<<<<< HEAD
-    for (INode child : dir.getChildrenList(null)) {
-=======
     for (INode child : dir.getChildrenList(Snapshot.CURRENT_STATE_ID)) {
->>>>>>> fbf12270
       if (child.isDirectory()) {
         updateCountForQuotaRecursively(child.asDirectory(), counts);
       } else {
@@ -831,23 +782,6 @@
       
     if (dir.isQuotaSet()) {
       // check if quota is violated. It indicates a software bug.
-<<<<<<< HEAD
-      final long namespace = counts.get(Quota.NAMESPACE) - parentNamespace;
-      if (Quota.isViolated(dir.getNsQuota(), namespace)) {
-        LOG.error("BUG: Namespace quota violation in image for "
-            + dir.getFullPathName()
-            + " quota = " + dir.getNsQuota() + " < consumed = " + namespace);
-      }
-
-      final long diskspace = counts.get(Quota.DISKSPACE) - parentDiskspace;
-      if (Quota.isViolated(dir.getDsQuota(), diskspace)) {
-        LOG.error("BUG: Diskspace quota violation in image for "
-            + dir.getFullPathName()
-            + " quota = " + dir.getDsQuota() + " < consumed = " + diskspace);
-      }
-
-      ((INodeDirectoryWithQuota)dir).setSpaceConsumed(namespace, diskspace);
-=======
       final Quota.Counts q = dir.getQuotaCounts();
 
       final long namespace = counts.get(Quota.NAMESPACE) - parentNamespace;
@@ -867,7 +801,6 @@
       }
 
       dir.getDirectoryWithQuotaFeature().setSpaceConsumed(namespace, diskspace);
->>>>>>> fbf12270
     }
   }
 
@@ -1012,11 +945,7 @@
       storage.writeAll();
     } finally {
       if (editLogWasOpen) {
-<<<<<<< HEAD
-        editLog.startLogSegment(imageTxId + 1, true);
-=======
         editLog.startLogSegmentAndWriteHeaderTxn(imageTxId + 1);
->>>>>>> fbf12270
         // Take this opportunity to note the current transaction.
         // Even if the namespace save was cancelled, this marker
         // is only used to determine what transaction ID is required
