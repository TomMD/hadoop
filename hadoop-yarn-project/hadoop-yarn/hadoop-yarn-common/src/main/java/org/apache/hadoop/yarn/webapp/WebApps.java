--- conflicted
+++ resolved
@@ -37,10 +37,6 @@
 import org.apache.hadoop.conf.Configuration;
 import org.apache.hadoop.http.HttpServer;
 import org.apache.hadoop.security.UserGroupInformation;
-<<<<<<< HEAD
-import org.apache.hadoop.yarn.conf.YarnConfiguration;
-=======
->>>>>>> 6266273c
 import org.apache.hadoop.yarn.security.AdminACLsManager;
 import org.slf4j.Logger;
 import org.slf4j.LoggerFactory;
@@ -220,35 +216,6 @@
             System.exit(1);
           }
         }
-<<<<<<< HEAD
-        HttpServer server =
-            new HttpServer(name, bindAddress, port, findPort, conf,
-                new AdminACLsManager(conf).getAdminAcl(), null,
-                pathList.toArray(new String[0])) {
-
-              {
-                if (UserGroupInformation.isSecurityEnabled()) {
-                  boolean initSpnego = true;
-                  if (spnegoPrincipalKey == null
-                      || conf.get(spnegoPrincipalKey, "").isEmpty()) {
-                    LOG.warn("Principal for spnego filter is not set");
-                    initSpnego = false;
-                  }
-                  if (spnegoKeytabKey == null
-                      || conf.get(spnegoKeytabKey, "").isEmpty()) {
-                    LOG.warn("Keytab for spnego filter is not set");
-                    initSpnego = false;
-                  }
-                  if (initSpnego) {
-                    LOG.info("Initializing spnego filter with principal key : "
-                        + spnegoPrincipalKey + " keytab key : "
-                        + spnegoKeytabKey);
-                    initSpnego(conf, spnegoPrincipalKey, spnegoKeytabKey);
-                  }
-                }
-              }
-            };
-=======
         HttpServer.Builder builder = new HttpServer.Builder().setName(name)
             .addEndpoint(URI.create("http://" + bindAddress + ":" + port))
             .setConf(conf).setFindPort(findPort)
@@ -264,18 +231,13 @@
         }
         HttpServer server = builder.build();
 
->>>>>>> 6266273c
         for(ServletStruct struct: servlets) {
           server.addServlet(struct.name, struct.spec, struct.clazz);
         }
         for(Map.Entry<String, Object> entry : attributes.entrySet()) {
           server.setAttribute(entry.getKey(), entry.getValue());
         }
-<<<<<<< HEAD
-        server.defineFilter(server.getWebAppContext(), "guice",
-=======
         HttpServer.defineFilter(server.getWebAppContext(), "guice",
->>>>>>> 6266273c
           GuiceFilter.class.getName(), null, new String[] { "/*" });
 
         webapp.setConf(conf);
